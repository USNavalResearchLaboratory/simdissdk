/* -*- mode: c++ -*- */
/****************************************************************************
 *****                                                                  *****
 *****                   Classification: UNCLASSIFIED                   *****
 *****                    Classified By:                                *****
 *****                    Declassify On:                                *****
 *****                                                                  *****
 ****************************************************************************
 *
 *
 * Developed by: Naval Research Laboratory, Tactical Electronic Warfare Div.
 *               EW Modeling & Simulation, Code 5773
 *               4555 Overlook Ave.
 *               Washington, D.C. 20375-5339
 *
 * License for source code at https://simdis.nrl.navy.mil/License.aspx
 *
 * The U.S. Government retains all rights to use, duplicate, distribute,
 * disclose, or release this software.
 *
 */
#ifndef SIMVIS_PLANETERIUM_VIEW_TOOL_H
#define SIMVIS_PLANETERIUM_VIEW_TOOL_H

#include "simCore/Common/Common.h"
#include "simVis/Entity.h"
#include "simVis/EntityFamily.h"
#include "simVis/Tool.h"
#include "simVis/TargetDelegation.h"

#include <osg/ref_ptr>
#include <osg/observer_ptr>

namespace osg {
  class Geode;
  class Vec4f;
}

namespace simVis
{

class PlatformNode;
class ScenarioManager;

/**
 * PlanetariumViewTool is a tool that draws a translucent dome
 * or sphere around a platform and "projects" the platform's
 * sensors and targets onto the surface of the dome.
 */
class SDKVIS_EXPORT PlanetariumViewTool : public ScenarioTool
{
public:
  /**
   * Constructs a new dome/sensor viewing tool.
   * @param[in ] host View will center on this host.
   */
  PlanetariumViewTool(PlatformNode* host);

  /**
   * Range of the sensor intersection dome from the host
   * @param[in ] range Range from the host in meters
   */
  void setRange(double range);
  /** Retrieve the range of sensor intersection dome from the host, in meters */
  double getRange() const { return range_; }

  /**
   * Color of the transparent dome/sphere
   * @param[in ] color Color
   */
  void setColor(const osg::Vec4f& color);
  /** Retrieves the color of the transparent dome/sphere (RGBA OSG style) */
  const osg::Vec4f& getColor() const { return domeColor_; }

  /**
   * Whether to display target vectors - vectors from the dome's
   * surface to the target.
   */
  void setDisplayTargetVectors(bool value);
  /** Retrieves whether to show target vectors */
  bool getDisplayTargetVectors() const { return displayTargetVectors_; }

  /**
   * Sets a Beam Prefs template to use for the beam display
   * when projected on to the dome.
   * @param[in ] prefs Beam prefs template
   */
  void setBeamPrefs(const simData::BeamPrefs& prefs);
  /** Retrieves a reference to the beam prefs template for beam display */
  const simData::BeamPrefs& getBeamPrefs() const { return beamPrefs_; }

  /**
   * Sets a Gate Prefs template to use for the gate display
   * when projected on to the dome.
   * @param[in ] prefs Gate prefs template
   */
  void setGatePrefs(const simData::GatePrefs& prefs);
  /** Retrieve a reference to the gate prefs template for gate display */
  const simData::GatePrefs& getGatePrefs() const { return gatePrefs_; }


public: // ScenarioTool

  /** @see ScenarioTool::onInstall() */
  virtual void onInstall(const ScenarioManager& scenario);

  /** @see ScenarioTool::onUninstall() */
  virtual void onUninstall(const ScenarioManager& scenario);

  /** @see ScenarioTool::onEntityAdd() */
  virtual void onEntityAdd(const ScenarioManager& scenario, EntityNode* entity);

  /** @see ScenarioTool::onEntityRemove() */
  virtual void onEntityRemove(const ScenarioManager& scenario, EntityNode* entity);

  /** @see ScenarioTool::onUpdate() */
<<<<<<< HEAD
  void onUpdate(ScenarioManager* scenario, const simCore::TimeStamp& timeStamp, const EntityVector& updates);
=======
  virtual void onUpdate(const ScenarioManager& scenario, const simCore::TimeStamp& timeStamp, const EntityVector& updates);
>>>>>>> 6bd98037

public: // Tool

  /// returns the node to display in the scenario graph
  osg::Node* getNode() const { return root_.get(); }

public: // internal

  /// Updates the geometries on the dome when target delegation's UpdateGeometryCallback detects geometry changes
  void updateTargetGeometry(osg::MatrixTransform*, const osg::Vec3d&);

protected:

  virtual ~PlanetariumViewTool() { }

private:
  EntityFamily                   family_;

  osg::observer_ptr<PlatformNode> host_;
  osg::observer_ptr<LocatorNode>  root_;
  /// planetarium radius, in meters
  double                          range_;
  osg::Vec4f                      domeColor_;
  simData::BeamPrefs              beamPrefs_;
  simData::GatePrefs              gatePrefs_;
  bool                            displayTargetVectors_;

  osg::observer_ptr<const ScenarioManager> scenario_;

  osg::ref_ptr<TargetDelegation> targets_;
  osg::ref_ptr<HorizonGeoFence>  fence_;

  void applyOverrides_(bool enable);
  void applyOverrides_(EntityNode* node, bool enable);

  void updateDome_();
  /**
  * Scales the geometry used to represent targets, based on input range
  * @param[in ] geode  the osg::Geode that contains the geometry
  * @param[in ] range (the planetarium radius) in meters
  */
  void scaleTargetGeode_(osg::Geode* geode, double range) const;
  osg::Geode* buildVectorGeode_();

  osg::ref_ptr<osg::Geode> dome_;
  osg::ref_ptr<osg::Geode> targetGeode_;
};

} // namespace simVis

#endif // SIMVIS_PLANETERIUM_VIEW_TOOL_H<|MERGE_RESOLUTION|>--- conflicted
+++ resolved
@@ -114,11 +114,7 @@
   virtual void onEntityRemove(const ScenarioManager& scenario, EntityNode* entity);
 
   /** @see ScenarioTool::onUpdate() */
-<<<<<<< HEAD
-  void onUpdate(ScenarioManager* scenario, const simCore::TimeStamp& timeStamp, const EntityVector& updates);
-=======
   virtual void onUpdate(const ScenarioManager& scenario, const simCore::TimeStamp& timeStamp, const EntityVector& updates);
->>>>>>> 6bd98037
 
 public: // Tool
 
