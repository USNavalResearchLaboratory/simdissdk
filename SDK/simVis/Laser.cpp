/* -*- mode: c++ -*- */
/****************************************************************************
 *****                                                                  *****
 *****                   Classification: UNCLASSIFIED                   *****
 *****                    Classified By:                                *****
 *****                    Declassify On:                                *****
 *****                                                                  *****
 ****************************************************************************
 *
 *
 * Developed by: Naval Research Laboratory, Tactical Electronic Warfare Div.
 *               EW Modeling & Simulation, Code 5773
 *               4555 Overlook Ave.
 *               Washington, D.C. 20375-5339
 *
 * License for source code at https://simdis.nrl.navy.mil/License.aspx
 *
 * The U.S. Government retains all rights to use, duplicate, distribute,
 * disclose, or release this software.
 *
 */
#include "osg/Geometry"
#include "osg/LineWidth"
#include "osgEarth/Horizon"
#include "simCore/Calc/Math.h"
#include "simNotify/Notify.h"
#include "simVis/EntityLabel.h"
#include "simVis/LabelContentManager.h"
#include "simVis/LocalGrid.h"
#include "simVis/Locator.h"
#include "simVis/Utils.h"
#include "simVis/OverheadMode.h"
#include "simVis/Laser.h"

namespace simVis
{

LaserNode::LaserNode(const simData::LaserProperties& props, Locator* hostLocator, const EntityNode* host, int referenceYear)
  : EntityNode(simData::LASER),
    hasLastUpdate_(false),
    node_(NULL),
    host_(host),
    localGrid_(NULL),
    hasLastPrefs_(false),
    label_(NULL),
    contentCallback_(new NullEntityCallback())
{
  lastProps_ = props;
  Locator* locator = NULL;

  if (!props.has_azelrelativetohostori() || !props.azelrelativetohostori())
  {
    // for non-relative case, we need to apply position offsets that are relative to platform orientation.
    // after having established the position offset,
    // we need to apply an orientation that is not relative to platform orientation : we need to filter out platform orientation.
    // the combination of these two locators gives us that.

    laserXYZOffsetLocator_ = new Locator(hostLocator, Locator::COMP_ALL);
    locator = new ResolvedPositionLocator(laserXYZOffsetLocator_.get(), Locator::COMP_ALL);
  }
  else
  {
    // in the azelrelativetohostori case, only a single locator is needed,
    // b/c position and orientation offsets are both relative to platform orientation.
    laserXYZOffsetLocator_ = NULL;
    locator = new ResolvedPositionOrientationLocator(hostLocator, Locator::COMP_ALL);
  }

  setLocator(locator);
  setNodeMask(DISPLAY_MASK_NONE);
  locatorNode_ = new LocatorNode(locator);
  locatorNode_->setName("Laser");
  locatorNode_->setNodeMask(DISPLAY_MASK_NONE);
  addChild(locatorNode_);
  setName("LaserNode");

  localGrid_ = new LocalGridNode(getLocator(), host, referenceYear);
  addChild(localGrid_);

  label_ = new EntityLabelNode();
  locatorNode_->addChild(label_);

  // horizon culling:
  this->addCullCallback( new osgEarth::HorizonCullCallback() );

  osgEarth::HorizonCullCallback* callback = new osgEarth::HorizonCullCallback();
  callback->setCullByCenterPointOnly(true);
  callback->setHorizon(new osgEarth::Horizon(*getLocator()->getSRS()->getEllipsoid()));
  callback->setProxyNode(this);
  label_->addCullCallback(callback);

  // flatten in overhead mode.
  simVis::OverheadMode::enableGeometryFlattening(true, this);
}

LaserNode::~LaserNode() {}

void LaserNode::updateLabel_(const simData::LaserPrefs& prefs)
{
  if (hasLastUpdate_)
  {
    std::string label = getEntityName(EntityNode::DISPLAY_NAME);
    if (prefs.commonprefs().labelprefs().namelength() > 0)
      label = label.substr(0, prefs.commonprefs().labelprefs().namelength());

    std::string text;
    if (prefs.commonprefs().labelprefs().draw())
      text = contentCallback_->createString(prefs, lastUpdate_, prefs.commonprefs().labelprefs().displayfields());

    if (!text.empty())
    {
      label += "\n";
      label += text;
    }

    const float zOffset = 0.0f;
    label_->update(prefs.commonprefs(), label, zOffset);
  }
}

void LaserNode::setLabelContentCallback(LabelContentCallback* cb)
{
  if (cb == NULL)
    contentCallback_ = new NullEntityCallback();
  else
    contentCallback_ = cb;
}

LabelContentCallback* LaserNode::labelContentCallback() const
{
  return contentCallback_.get();
}

std::string LaserNode::hookText() const
{
  if (hasLastUpdate_ && hasLastPrefs_)
    return contentCallback_->createString(lastPrefs_, lastUpdate_, lastPrefs_.commonprefs().labelprefs().hookdisplayfields());

  return "";
}

std::string LaserNode::legendText() const
{
  if (hasLastUpdate_ && hasLastPrefs_)
    return contentCallback_->createString(lastPrefs_, lastUpdate_, lastPrefs_.commonprefs().labelprefs().legenddisplayfields());

  return "";
}

void LaserNode::setPrefs(const simData::LaserPrefs& prefs)
{
  // validate localgrid prefs changes that might provide user notifications
  localGrid_->validatePrefs(prefs.commonprefs().localgrid());

  refresh_(NULL, &prefs);
  updateLabel_(prefs);
  lastPrefs_ = prefs;
  hasLastPrefs_ = true;
}

bool LaserNode::isActive() const
{
  return hasLastUpdate_ && lastPrefs_.commonprefs().datadraw();
}

bool LaserNode::isVisible() const
{
  return getNodeMask() != DISPLAY_MASK_NONE && (node_ != NULL) && node_->getNodeMask() != DISPLAY_MASK_NONE;
}

simData::ObjectId LaserNode::getId() const
{
  return lastProps_.id();
}

bool LaserNode::getHostId(simData::ObjectId& out_hostId) const
{
  out_hostId = lastProps_.hostid();
  return true;
}

const std::string LaserNode::getEntityName(EntityNode::NameType nameType, bool allowBlankAlias) const
{
  // lastPrefs_ will have no meaningful default if never set
  if (!hasLastPrefs_)
    return "";

  switch (nameType)
  {
  case EntityNode::REAL_NAME:
    return lastPrefs_.commonprefs().name();
  case EntityNode::ALIAS_NAME:
    return lastPrefs_.commonprefs().alias();
  case EntityNode::DISPLAY_NAME:
    if (lastPrefs_.commonprefs().usealias())
    {
      if (!lastPrefs_.commonprefs().alias().empty() || allowBlankAlias)
        return lastPrefs_.commonprefs().alias();
    }
    return lastPrefs_.commonprefs().name();
  }
  return "";
}

bool LaserNode::updateFromDataStore(const simData::DataSliceBase* updateSliceBase, bool force)
{
  bool updateApplied = false;
  const simData::LaserUpdateSlice* updateSlice = static_cast<const simData::LaserUpdateSlice*>(updateSliceBase);
  assert(updateSlice);
  assert(host_.valid());

  const bool hostChangedToActive = host_->isActive() && !hasLastUpdate_;
  const bool hostChangedToInactive = !host_->isActive() && hasLastUpdate_;

  // if not hasChanged, not forcing, and not a host transition, there is no update to apply
  // Note: if entity is not interpolated, !updateSlice->hasChanged() happens a lot
  if (updateSlice->hasChanged() || force || hostChangedToActive || hostChangedToInactive)
  {
    const simData::LaserUpdate* current = updateSlice->current();
    const bool laserChangedToInactive = (current == NULL && hasLastUpdate_);

    // do not apply update if host platform is not active
    if (current && (force || host_->isActive()))
    {
      refresh_(current, NULL);
      lastUpdate_ = *current;
      hasLastUpdate_ = true;
      updateApplied = true;
    }
    else if (laserChangedToInactive || hostChangedToInactive)
    {
      // avoid applying a null update over and over - only apply the null update on the transition
      flush();
      updateApplied = true;
    }
  }

  // Whether updateSlice changed or not, label content may have changed, and for active beams we need to update
  if (isActive())
    updateLabel_(lastPrefs_);

  return updateApplied;
}

void LaserNode::flush()
{
  hasLastUpdate_ = false;
  setNodeMask(DISPLAY_MASK_NONE);
  locatorNode_->setNodeMask(DISPLAY_MASK_NONE);
}

double LaserNode::range() const
{
  if (!lastPrefs_.has_maxrange())
    return 0.0;

  return lastPrefs_.maxrange();
}

const simData::LaserUpdate* LaserNode::getLastUpdateFromDS() const
{
  return hasLastUpdate_ ? &lastUpdate_ : NULL;
}

int LaserNode::getPosition(simCore::Vec3* out_position, simCore::CoordinateSystem coordsys) const
{
  if (!isActive())
    return 1;
  return locatorNode_->getPosition(out_position, coordsys);
}

int LaserNode::getPositionOrientation(simCore::Vec3* out_position, simCore::Vec3* out_orientation, simCore::CoordinateSystem coordsys) const
{
  if (!isActive())
    return 1;
  return locatorNode_->getPositionOrientation(out_position, out_orientation, coordsys);
}

void LaserNode::refresh_(const simData::LaserUpdate* newUpdate, const simData::LaserPrefs* newPrefs)
{
  // can't do anything until laser has props, prefs and an update
  // props are init'd in constructor, we assume prefs are set immediately after construction.
  if (!newUpdate && !hasLastUpdate_)
    return;

  // if we don't have new prefs, we will use the previous prefs
  const simData::LaserPrefs* activePrefs = newPrefs ? newPrefs : &lastPrefs_;
  // if we don't have new update, we will use the previous update
  const simData::LaserUpdate* activeUpdate = newUpdate ? newUpdate : &lastUpdate_;

  // if assert fails, check for changes in processing of prefs or updates
  assert(activePrefs && activeUpdate);

  // if datadraw is off, we do not need to do any processing
  if (activePrefs->commonprefs().datadraw() == false)
  {
    setNodeMask(DISPLAY_MASK_NONE);
    // deactivate the locatorNode
    locatorNode_->setNodeMask(DISPLAY_MASK_NONE);
    return;
  }

  // force indicates that activePrefs and activeUpdate must be applied, the visual must be redrawn, and the locator updated
  const bool force = !hasLastUpdate_ || !hasLastPrefs_ || node_ == NULL ||
    (newPrefs && PB_SUBFIELD_CHANGED(&lastPrefs_, newPrefs, commonprefs, datadraw));

  // if new geometry is required, build it
  const bool refreshRequiresNewNode = force ||
    (newPrefs && PB_FIELD_CHANGED(&lastPrefs_, newPrefs, maxrange));

  if (refreshRequiresNewNode)
  {
    osg::ref_ptr<osg::Node> oldNode = node_;
    node_ = createGeometry_(*activePrefs);
    node_->setCullingActive(false);
    node_->setNodeMask(DISPLAY_MASK_LASER);

<<<<<<< HEAD
    if (locatorNode_->getNumChildren() > 0)
      locatorNode_->replaceChild(locatorNode_->getChild(0), node_.get());
=======
    if (oldNode.valid())
      locatorNode_->replaceChild(oldNode, node_);
>>>>>>> 653052c7
    else
      locatorNode_->addChild(node_);
    // activate the locatorNode
    locatorNode_->setNodeMask(DISPLAY_MASK_LASER);
    dirtyBound();
  }
  else
  {
    // Laser color & width changes do not require rebuilding geometry
    const bool requiresUpdate = newPrefs &&
      (PB_FIELD_CHANGED(&lastPrefs_, newPrefs, laserwidth) ||
        PB_SUBFIELD_CHANGED(&lastPrefs_, newPrefs, commonprefs, color) ||
        PB_SUBFIELD_CHANGED(&lastPrefs_, newPrefs, commonprefs, useoverridecolor) ||
        PB_SUBFIELD_CHANGED(&lastPrefs_, newPrefs, commonprefs, overridecolor));

    if (requiresUpdate)
      updateLaser_(*newPrefs);
  }

  // update the visibility:
  // LaserOn turns datadraw pref on and off
  // we exit early (just above) if datadraw is off; if assert fails, check for changes to the early exit
  assert(activePrefs->commonprefs().datadraw());
  const bool visible = activePrefs->commonprefs().draw();
  setNodeMask(visible ? DISPLAY_MASK_LASER : DISPLAY_MASK_NONE);

  // update our locator, if required
  updateLocator_(newUpdate, newPrefs, force);

  // update the local grid prefs, if laser is being drawn
  if (visible && (force || newPrefs))
  {
    assert(localGrid_ != NULL);
    localGrid_->setPrefs(activePrefs->commonprefs().localgrid(), force);
  }
}

void LaserNode::updateLocator_(const simData::LaserUpdate* newUpdate, const simData::LaserPrefs* newPrefs, bool force)
{
  const bool locatorUpdateRequired = force ||
    (newUpdate &&
      (newUpdate->orientation().yaw() != lastUpdate_.orientation().yaw() ||
      newUpdate->orientation().pitch() != lastUpdate_.orientation().pitch())) ||
    (newPrefs &&
      (PB_SUBFIELD_CHANGED(&lastPrefs_, newPrefs, laserxyzoffset, x) ||
      PB_SUBFIELD_CHANGED(&lastPrefs_, newPrefs, laserxyzoffset, y) ||
      PB_SUBFIELD_CHANGED(&lastPrefs_, newPrefs, laserxyzoffset, z)));

  if (locatorUpdateRequired)
  {
    // if we don't have new prefs, we will use the previous prefs
    const simData::LaserPrefs* activePrefs = newPrefs ? newPrefs : &lastPrefs_;
    // if we don't have new update, we will use the previous update
    const simData::LaserUpdate* activeUpdate = newUpdate ? newUpdate : &lastUpdate_;

    // x/y order change and minus sign are needed to match the behavior of SIMDIS 9
    const simCore::Vec3 posOffset(-activePrefs->laserxyzoffset().y(),
                            activePrefs->laserxyzoffset().x(),
                            activePrefs->laserxyzoffset().z());

    const simCore::Vec3 oriOffset(activeUpdate->orientation().yaw(),
                                  activeUpdate->orientation().pitch(),
                                  0.0);

    if (!lastProps_.has_azelrelativetohostori() || !lastProps_.azelrelativetohostori())
    {
      // if assert fails, check that constructor creates this locator for non-relative lasers
      assert(laserXYZOffsetLocator_ != NULL);

      // laser xyz offsets are relative to host platform orientation;
      laserXYZOffsetLocator_->setLocalOffsets(posOffset, simCore::Vec3(), activeUpdate->time(), false);
      // laser orientation is not-relative to host platform orientation;
      getLocator()->setLocalOffsets(simCore::Vec3(), oriOffset, activeUpdate->time(), false);
      // laserXYZOffsetLocator_ is parent to getLocator, its update will update both
      laserXYZOffsetLocator_->endUpdate();
    }
    else
    {
      getLocator()->setLocalOffsets(posOffset, oriOffset, activeUpdate->time());
    }

    dirtyBound();
  }
}

osg::Geode* LaserNode::createGeometry_(const simData::LaserPrefs &prefs)
{
  const float length = prefs.maxrange();
  const double segmentLength = simCore::sdkMin(prefs.maxrange(), MAX_SEGMENT_LENGTH);
  const unsigned int numSegs = simCore::sdkMax(MIN_NUM_SEGMENTS, simCore::sdkMin(MAX_NUM_SEGMENTS, static_cast<unsigned int>(length / segmentLength)));

  osg::Geometry* g = new osg::Geometry();
  g->setUseVertexBufferObjects(true);

  // make the vert array but don't populate it yet
  osg::Vec3Array* verts = new osg::Vec3Array();
  g->setVertexArray(verts);
  verts->reserve(numSegs + 1);

  // populate with our segment verts
  osg::Vec3 end(0.0f, length / numSegs, 0.0f);
  for (unsigned int i = 0; i < numSegs; ++i)
  {
    verts->push_back(end * i);
  }
  verts->push_back(osg::Vec3(0.0f, length, 0.0f));

  osg::DrawArrays* primset = new osg::DrawArrays(GL_LINE_STRIP, 0, verts->size());
  g->addPrimitiveSet(primset);

  // set the color:
  osg::Vec4Array* c = new osg::Vec4Array(1);
  (*c)[0] = simVis::ColorUtils::RgbaToVec4(
    prefs.commonprefs().useoverridecolor() ? prefs.commonprefs().overridecolor() : prefs.commonprefs().color());
  g->setColorArray(c);
  g->setColorBinding(osg::Geometry::BIND_OVERALL);

  // set up the state.
  osg::StateSet* stateSet = g->getOrCreateStateSet();
  stateSet->setAttributeAndModes(new osg::LineWidth(prefs.laserwidth()), 1);

  // done
  osg::Geode* geode = new osg::Geode();
  geode->addDrawable(g);
  return geode;
}

void LaserNode::updateLaser_(const simData::LaserPrefs &prefs)
{
  if (node_ == NULL || node_->getNumChildren() == 0)
    return;
  osg::Geometry* geom = node_->getDrawable(0)->asGeometry();
  if (!geom)
    return;
  osg::Vec4Array* colors = dynamic_cast<osg::Vec4Array*>(geom->getColorArray());
  if (colors)
  {
    const size_t colorsSize = colors->size();
    // laser geometry uses BIND_OVERALL, and color array is fixed at size 1
    assert(colorsSize == 1);
    if (colorsSize == 1)
    {
      const osg::Vec4f& color = simVis::ColorUtils::RgbaToVec4(
        prefs.commonprefs().useoverridecolor() ? prefs.commonprefs().overridecolor() : prefs.commonprefs().color());

      if ((*colors)[0] != color)
      {
        (*colors)[0] = color;
        colors->dirty();
      }
    }
  }

  // update the laser width
  geom->getOrCreateStateSet()->setAttributeAndModes(new osg::LineWidth(prefs.laserwidth()), 1);
}

unsigned int LaserNode::objectIndexTag() const
{
  // Not supported for lasers
  return 0;
}

}<|MERGE_RESOLUTION|>--- conflicted
+++ resolved
@@ -315,13 +315,8 @@
     node_->setCullingActive(false);
     node_->setNodeMask(DISPLAY_MASK_LASER);
 
-<<<<<<< HEAD
-    if (locatorNode_->getNumChildren() > 0)
-      locatorNode_->replaceChild(locatorNode_->getChild(0), node_.get());
-=======
     if (oldNode.valid())
       locatorNode_->replaceChild(oldNode, node_);
->>>>>>> 653052c7
     else
       locatorNode_->addChild(node_);
     // activate the locatorNode
