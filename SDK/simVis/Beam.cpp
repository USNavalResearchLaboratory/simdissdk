--- conflicted
+++ resolved
@@ -644,19 +644,13 @@
 
   // all activePrefs must be applied during this creation
   if (force || PB_FIELD_CHANGED(&lastPrefsApplied_, newPrefs, blended))
-<<<<<<< HEAD
   {   
     getOrCreateStateSet()->setRenderBinDetails(
         (activePrefs->blended() ? BIN_BEAM : BIN_OPAQUE_BEAM),
         (activePrefs->blended() ? BIN_TWO_PASS_ALPHA : BIN_GLOBAL_SIMSDK));
-=======
-  {
-    depthAttr_->setWriteMask(!activePrefs->blended());
-    getOrCreateStateSet()->setRenderBinDetails((activePrefs->blended() ? BIN_BEAM : BIN_OPAQUE_BEAM), BIN_GLOBAL_SIMSDK);
     // If beam is drawn as a spherical volume, then the spherical volume also needs to be recreated/updated when blending changes.
     // If the spherical volume does not need to be recreated, updating will be done by performInPlacePrefChanges().
     // If beam is drawn as an antenna pattern, Antenna class also processes the blended preference.
->>>>>>> d54dbac0
   }
 
   if (activePrefs->drawtype() == simData::BeamPrefs_DrawType_ANTENNA_PATTERN)
