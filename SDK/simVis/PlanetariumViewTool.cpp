/* -*- mode: c++ -*- */
/****************************************************************************
 *****                                                                  *****
 *****                   Classification: UNCLASSIFIED                   *****
 *****                    Classified By:                                *****
 *****                    Declassify On:                                *****
 *****                                                                  *****
 ****************************************************************************
 *
 *
 * Developed by: Naval Research Laboratory, Tactical Electronic Warfare Div.
 *               EW Modeling & Simulation, Code 5773
 *               4555 Overlook Ave.
 *               Washington, D.C. 20375-5339
 *
 * License for source code at https://simdis.nrl.navy.mil/License.aspx
 *
 * The U.S. Government retains all rights to use, duplicate, distribute,
 * disclose, or release this software.
 *
 */
#include "simCore/Calc/Angle.h"
#include "simCore/Time/TimeClass.h"
#include "simNotify/Notify.h"
#include "simVis/PlanetariumViewTool.h"
#include "simVis/Scenario.h"
#include "simVis/Utils.h"
#include "simVis/Platform.h"
#include "simVis/Beam.h"
#include "simVis/Gate.h"

#include "osg/Depth"
#include "osg/Geode"
#include "osg/CullFace"
#include "osg/LineWidth"
#include "osgEarthAnnotation/AnnotationUtils"

#define OVERRIDE_TAG "PlanetariumViewTool"

#define LC "[PlanetariumView] "

//-------------------------------------------------------------------

namespace
{
  /**
   * Adapter that routes geometry update calls back to our object.
   */
  struct UpdateGeometryAdapter : public simVis::TargetDelegation::UpdateGeometryCallback
  {
    simVis::PlanetariumViewTool* tool_;
    explicit UpdateGeometryAdapter(simVis::PlanetariumViewTool* tool) : tool_(tool) { }
    void operator()(osg::MatrixTransform* xform, const osg::Vec3d& ecef)
    {
      tool_->updateTargetGeometry(xform, ecef);
    }
  };
}

//-------------------------------------------------------------------
namespace simVis
{
PlanetariumViewTool::PlanetariumViewTool(PlatformNode* host) :
  host_(host),
  range_(1000.0),
  domeColor_(0.8f, 1.0f, 0.8f, 0.5f), // RGBA
  displayTargetVectors_(true)
{
  family_.reset();

  // the geofence will filter out visible objects
  fence_ = new HorizonGeoFence();

  // build the geometry for a target node
  targetGeode_ = new osg::Geode();
  scaleTargetGeode_(targetGeode_, range_);
}

void PlanetariumViewTool::setRange(double range)
{
  if (range != range_)
  {
    range_ = range;

    // clear all target delegates
    if (targets_.valid())
      targets_->removeAll();

    updateDome_();

    // rescale the one geode that is reused for all target delegates
    scaleTargetGeode_(targetGeode_, range_);

    // recreate our target delegates
    if (scenario_.valid() && targets_.valid())
    {
      EntityVector entities;
      scenario_->getAllEntities(entities);
      for (EntityVector::const_iterator i = entities.begin(); i != entities.end(); ++i)
      {
        PlatformNode* platform = dynamic_cast<PlatformNode*>(i->get());
        if (platform != NULL && platform != host_.get() && platform->isActive())
          targets_->addOrUpdate(platform);
      }
    }

    applyOverrides_(true);
  }
}

void PlanetariumViewTool::setColor(const osg::Vec4f& color)
{
  if (color != domeColor_)
  {
    domeColor_ = color;
    updateDome_();
  }
}

void PlanetariumViewTool::setBeamPrefs(const simData::BeamPrefs& prefs)
{
  beamPrefs_ = prefs;
  applyOverrides_(true);
}

void PlanetariumViewTool::setGatePrefs(const simData::GatePrefs& prefs)
{
  gatePrefs_ = prefs;
  applyOverrides_(true);
}

void PlanetariumViewTool::setDisplayTargetVectors(bool value)
{
  displayTargetVectors_ = value;
}

void PlanetariumViewTool::onInstall(const ScenarioManager& scenario)
{
  // create a node to track the position of the host:
  root_ = new LocatorNode(new Locator(host_->getLocator(), Locator::COMP_POSITION));
  root_->setName("Planetarium Tool Root Node");

  // build the dome
  updateDome_();

  // reset the delegate graph.
  targets_ = new TargetDelegation();
  targets_->setGeoFence(fence_.get());
  targets_->addUpdateGeometryCallback(new UpdateGeometryAdapter(this));
  root_->addChild(targets_.get());

  // sets horizon geofence to host position, which does not work correctly
  osg::Vec3d ecef;
  root_->getWorldPosition(ecef);
  fence_->setLocation(ecef);

  // initial pull of active target platforms
  EntityVector entities;
<<<<<<< HEAD
  scenario->getAllEntities(entities);
=======
  scenario.getAllEntities(entities);
>>>>>>> 6bd98037
  onUpdate(scenario, simCore::MIN_TIME_STAMP, entities);

  // collect the entity list from the scenario
  family_.reset();
  family_.add(scenario, host_->getId());

  // install all overrides
  applyOverrides_(true);

  // cache the scenario pointer
  scenario_ = &scenario;
}

void PlanetariumViewTool::onUninstall(const ScenarioManager& scenario)
{
  // disable all overrides
  applyOverrides_(false);
  family_.reset();

  if (dome_.valid())
    dome_->removeDrawables(0, dome_->getNumDrawables());
  if (targets_.valid())
    targets_->removeChildren(0, targets_->getNumChildren());

  // scenario has already removed us from the scenegraph
  root_ = NULL;
  targets_ = NULL;
  dome_ = NULL;
}

void PlanetariumViewTool::onEntityAdd(const ScenarioManager& scenario, EntityNode* entity)
{
  if (family_.invite(entity))
  {
    applyOverrides_(entity, true);
  }
}

void PlanetariumViewTool::onEntityRemove(const ScenarioManager& scenario, EntityNode* entity)
{
  if (family_.dismiss(entity))
  {
    applyOverrides_(entity, false);
  }
  else if (dynamic_cast<PlatformNode*>(entity))
  {
    targets_->remove(static_cast<PlatformNode*>(entity));
  }
}

<<<<<<< HEAD

void PlanetariumViewTool::onUpdate(ScenarioManager* scenario, const simCore::TimeStamp& timeStamp, const EntityVector& updates)
=======
void PlanetariumViewTool::onUpdate(const ScenarioManager& scenario, const simCore::TimeStamp& timeStamp, const EntityVector& updates)
>>>>>>> 6bd98037
{
  // update the fence
  fence_->setLocation(osg::Vec3d(0, 0, 0) * root_->getMatrix());

  // check any entity updates for positional changes
  for (EntityVector::const_iterator i = updates.begin(); i != updates.end(); ++i)
  {
    PlatformNode* platform = dynamic_cast<PlatformNode*>(i->get());
    if (!platform || platform == host_.get())
      continue;
    if (platform->isActive())
      targets_->addOrUpdate(platform);
    else
      targets_->remove(platform);
  }
}

void PlanetariumViewTool::updateTargetGeometry(osg::MatrixTransform* mt,
                                          const osg::Vec3d&     ecef)
{
  static osg::Vec3d s_up(0.0, 0.0, 1.0);

  // if the transform has no children, create the initial subgraph.
  if (mt->getNumChildren() == 0)
  {
    mt->addChild(targetGeode_.get());
    mt->addChild(buildVectorGeode_());
  }

  // transform the target position into planetarium-local space:
  osg::Vec3d local = ecef * root_->getInverseMatrix();
  double     local_len = local.length();
  osg::Vec3d local_n   = local / local_len;

  // update the vector.
  osg::Geode* vectorNode = static_cast<osg::Geode*>(mt->getChild(1));
  vectorNode->setNodeMask(displayTargetVectors_ ? ~0 : 0);
  osg::Geometry* g = vectorNode->getDrawable(0)->asGeometry();
  osg::Vec3Array* v = (osg::Vec3Array*)g->getVertexArray();
  (*v)[1] = s_up * (local_len - range_);
  v->dirty();

  // create the target vector and scale it to the dome's surface.
  mt->setMatrix(
    osg::Matrix::rotate(s_up, local_n) *
    osg::Matrix::translate(local_n * range_));
}

void PlanetariumViewTool::updateDome_()
{
  if (root_.valid())
  {
    if (!dome_.valid())
    {
      dome_ = new osg::Geode();
      root_->addChild(dome_.get());
    }
    else
    {
      dome_->removeDrawables(0, dome_->getNumDrawables());
    }

    // build a sphere
    osg::Geometry* drawable = osgEarth::Annotation::AnnotationUtils::createEllipsoidGeometry(range_, range_, range_, domeColor_);
    osg::StateSet* stateSet = drawable->getOrCreateStateSet();
    stateSet->setMode(GL_BLEND, 1);
    stateSet->setRenderingHint(osg::StateSet::TRANSPARENT_BIN);
    stateSet->setAttributeAndModes(new osg::Depth(osg::Depth::LEQUAL, 0, 1, false));
    dome_->addDrawable(drawable);
  }
}

void PlanetariumViewTool::applyOverrides_(bool enable)
{
  for (EntityFamily::EntityObserverSet::iterator i = family_.members().begin();
      i != family_.members().end();
      ++i)
  {
    if (i->valid())
      applyOverrides_(i->get(), enable);
  }
}

void PlanetariumViewTool::applyOverrides_(EntityNode* entity, bool enable)
{
  simVis::BeamNode* beam = dynamic_cast<BeamNode*>(entity);
  if (beam)
  {
    if (enable)
    {
      // draw the beam clamped to the dome's surface, unless the
      // beam's range is less than the dome range, in which case
      // don't draw the beam at all.
      const simData::BeamUpdate* lastUpdate = beam->getLastUpdateFromDS();
      if (lastUpdate && lastUpdate->range() >= range_)
      {
        simData::BeamPrefs prefs(beamPrefs_);
        prefs.set_drawtype(simData::BeamPrefs_DrawType_COVERAGE);
        beam->setPrefsOverride(OVERRIDE_TAG, prefs);

        simData::BeamUpdate update;
        update.set_range(range_);
        beam->setUpdateOverride(OVERRIDE_TAG, update);
      }
      else
      {
        simData::BeamPrefs prefs(beamPrefs_);
        prefs.mutable_commonprefs()->set_draw(false);
        beam->setPrefsOverride(OVERRIDE_TAG, prefs);
      }
    }
    else
    {
      beam->removePrefsOverride(OVERRIDE_TAG);
      beam->removeUpdateOverride(OVERRIDE_TAG);
    }
    return;
  }

  GateNode* gate = dynamic_cast<GateNode*>(entity);
  if (gate)
  {
    if (enable)
    {
      simData::GateUpdate update;
      // overriding minrange and maxrange to same value to draw only the far face of the gate
      update.set_minrange(range_);
      update.set_maxrange(range_);
      // since this does not override centroid, gate's localgrid will display at actual gate centroid location (not at edge of planetarium)
      gate->setUpdateOverride(OVERRIDE_TAG, update);

      // prefs override forces gate rebuild, so do it after after update override (which gate handles in-place)
      simData::GatePrefs prefs(gatePrefs_);
      prefs.set_drawcentroid(false);
      gate->setPrefsOverride(OVERRIDE_TAG, prefs);
    }
    else
    {
      gate->removePrefsOverride(OVERRIDE_TAG);
      gate->removeUpdateOverride(OVERRIDE_TAG);
    }
    return;
  }
}

void PlanetariumViewTool::scaleTargetGeode_(osg::Geode* geode, double range) const
{
  if (geode->getNumDrawables() > 0)
    geode->removeDrawables(0);

  // the graphic used for target delegates is scaled based on range (planetarium radius), this might be a dimension in meters
  // this formula for calculating s is purely trial-and-error, intended to maintain a minimum size at low range, but scale slowly with increasing range.
  const float s = static_cast<float>(20.0 + range / 60.0);
  osg::Vec3Array* v = new osg::Vec3Array(4);
  (*v)[0].set(-s, -s, 0.0f);
  (*v)[1].set(s, s, 0.0f);
  (*v)[2].set(-s, s, 0.0f);
  (*v)[3].set(s, -s, 0.0f);

  osg::Vec4Array* c = new osg::Vec4Array(1);
  (*c)[0].set(1.0f, 1.0f, 1.0f, 1.0f);

  osg::PrimitiveSet* prim = new osg::DrawArrays(GL_LINES, 0, 4);

  osg::Geometry* geom = new osg::Geometry();
  geom->setUseVertexBufferObjects(true);
  geom->setUseDisplayList(false);
  geom->setVertexArray(v);
  geom->setColorArray(c);
  geom->setColorBinding(osg::Geometry::BIND_OVERALL);
  geom->addPrimitiveSet(prim);

  osg::StateSet* stateset = geom->getOrCreateStateSet();
  simVis::setLighting(stateset, 0);
  stateset->setAttributeAndModes(new osg::LineWidth(2.0f), 1);

  geode->addDrawable(geom);
}

osg::Geode* PlanetariumViewTool::buildVectorGeode_()
{
  osg::Vec3Array* v = new osg::Vec3Array(4);
  (*v)[0].set(0.0f, 0.0f, 0.0f);
  (*v)[1].set(0.0f, 0.0f, 1.0f);

  osg::Vec4Array* c = new osg::Vec4Array(1);
  (*c)[0].set(0.0f, 1.0f, 0.0f, 1.0f);

  osg::PrimitiveSet* prim = new osg::DrawArrays(GL_LINES, 0, 2);

  osg::Geometry* geom = new osg::Geometry();
  geom->setUseVertexBufferObjects(true);
  geom->setUseDisplayList(false);
  geom->setVertexArray(v);
  geom->setColorArray(c);
  geom->setColorBinding(osg::Geometry::BIND_OVERALL);
  geom->addPrimitiveSet(prim);

  osg::StateSet* stateset = geom->getOrCreateStateSet();
  simVis::setLighting(stateset, 0);

  osg::Geode* geode = new osg::Geode();
  geode->addDrawable(geom);

  return geode;
}
}
<|MERGE_RESOLUTION|>--- conflicted
+++ resolved
@@ -156,11 +156,7 @@
 
   // initial pull of active target platforms
   EntityVector entities;
-<<<<<<< HEAD
-  scenario->getAllEntities(entities);
-=======
   scenario.getAllEntities(entities);
->>>>>>> 6bd98037
   onUpdate(scenario, simCore::MIN_TIME_STAMP, entities);
 
   // collect the entity list from the scenario
@@ -211,12 +207,7 @@
   }
 }
 
-<<<<<<< HEAD
-
-void PlanetariumViewTool::onUpdate(ScenarioManager* scenario, const simCore::TimeStamp& timeStamp, const EntityVector& updates)
-=======
 void PlanetariumViewTool::onUpdate(const ScenarioManager& scenario, const simCore::TimeStamp& timeStamp, const EntityVector& updates)
->>>>>>> 6bd98037
 {
   // update the fence
   fence_->setLocation(osg::Vec3d(0, 0, 0) * root_->getMatrix());
