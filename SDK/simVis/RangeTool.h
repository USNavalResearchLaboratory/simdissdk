--- conflicted
+++ resolved
@@ -39,11 +39,7 @@
 #include "simVis/Tool.h"
 #include "simVis/Utils.h"
 
-<<<<<<< HEAD
-namespace simCore { class MagneticDatumConvert; }
-=======
 namespace simCore { class DatumConvert; }
->>>>>>> 6bd98037
 namespace simRF { class RFPropagationFacade; }
 
 namespace simVis
@@ -252,10 +248,6 @@
       simCore::EarthModelCalculations  earthModel_;
       simCore::CoordinateConverter     coordConv_;
       osgEarth::optional<osg::Vec3d>   coord_[COORD_CACHE_SIZE];  // number of enumerations in State::Coord
-<<<<<<< HEAD
-      simCore::MagneticDatumConvert* magneticDatumConvert_; // converter for magnetic azimuth measurements
-=======
->>>>>>> 6bd98037
       simCore::TimeStamp timeStamp_; // the timeStamp of the last update
       ///@}
     };
@@ -641,11 +633,7 @@
       * (Called internally)
       * @return true if update processed normally, false if scenario is null or association was not valid
       */
-<<<<<<< HEAD
-      bool update(ScenarioManager* scenario, const simCore::TimeStamp& timestamp);
-=======
       bool update(const ScenarioManager& scenario, const simCore::TimeStamp& timestamp);
->>>>>>> 6bd98037
 
       /**
       * Sets dirty flag and clears labels_ cache to force text color update
@@ -673,7 +661,7 @@
 
     protected:
       /// osg::Referenced-derived
-      virtual ~Association();
+      virtual ~Association() {}
 
     private:
       // regenerates scene geometry
@@ -713,11 +701,7 @@
     /**
      * Range Tool updates require a full timestamp, but do not use/require EntityVector.
      */
-<<<<<<< HEAD
-    void update(ScenarioManager* scenario, const simCore::TimeStamp& timeStamp) { onUpdate(scenario, timeStamp, EntityVector()); }
-=======
     void update(const ScenarioManager* scenario, const simCore::TimeStamp& timeStamp);
->>>>>>> 6bd98037
 
     /**
     * Gets the node representing the range tool's graphics.
@@ -737,11 +721,7 @@
     /**
     * Updates the range tool based on a new time stamp
     */
-<<<<<<< HEAD
-    void onUpdate(ScenarioManager* scenario, const simCore::TimeStamp& timeStamp, const EntityVector& updates);
-=======
     virtual void onUpdate(const ScenarioManager& scenario, const simCore::TimeStamp& timeStamp, const EntityVector& updates);
->>>>>>> 6bd98037
 
   public:
     /// @copydoc osgEarth::setDirty()
@@ -763,12 +743,7 @@
   private:
     AssociationVector                  associations_;         // all active associations
     osg::ref_ptr<RefreshGroup>         root_;                 // scene graph container
-<<<<<<< HEAD
-    osg::observer_ptr<ScenarioManager> lastScenario_;         // saves a scenario pointer
-    void setupDefaultOptions();
-=======
     osg::observer_ptr<const ScenarioManager> lastScenario_;   // saves a scenario pointer
->>>>>>> 6bd98037
 
   public: // Helper Graphics classes
     /// a stippled line between two points
@@ -1395,22 +1370,15 @@
     class SDKVIS_EXPORT MagneticAzimuthMeasurement : public Measurement
     {
     public:
-<<<<<<< HEAD
-      MagneticAzimuthMeasurement();
-=======
       explicit MagneticAzimuthMeasurement(std::shared_ptr<simCore::DatumConvert> datumConvert);
->>>>>>> 6bd98037
       virtual double value(State& state) const;
       virtual bool willAccept(const simVis::RangeTool::State& state) const;
 
     public:
       /// osg::Referenced-derived
       virtual ~MagneticAzimuthMeasurement() {}
-<<<<<<< HEAD
-=======
     private:
       std::shared_ptr<const simCore::DatumConvert> datumConvert_;
->>>>>>> 6bd98037
     };
 
     // Orientation-relative angles
