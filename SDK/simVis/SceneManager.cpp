--- conflicted
+++ resolved
@@ -197,8 +197,6 @@
   if (!noAsyncLoad || strncmp(noAsyncLoad, "0", 1) == 0)
     addChild(simVis::Registry::instance()->modelCache()->asyncLoaderNode());
 
-<<<<<<< HEAD
-=======
   // SilverLining requires a write to the depth buffer to avoid having clouds overwrite objects
   // in the scene.  Therefore everything needs to write to depth buffer.  However, some things
   // cannot write to the depth buffer without causing graphics artifacts.  To resolve this, we
@@ -221,7 +219,6 @@
   static const float ALPHA_THRESHOLD = 0.05f;
   AlphaTest::setValues(drcStateSet, ALPHA_THRESHOLD, osg::StateAttribute::ON | osg::StateAttribute::OVERRIDE);
 
->>>>>>> d54dbac0
   // Configure the default terrain options
   if (simVis::useRexEngine())
   {
